import json
import os.path as osp
from typing import Optional, Sequence

from mmyolo.datasets.yolov5_coco import YOLOv5CocoDataset
from edgelab.registry import DATASETS


@DATASETS.register_module()
class CustomYOLOv5CocoDataset(YOLOv5CocoDataset):
    METAINFO = {
        'classes': ('0', '1', '2', '3', '4', '5', '6', '7', '8', '9', 'N'),
        # palette is a list of color tuples, which is used for visualization.
        'palette':
        [(220, 20, 60), (119, 11, 32), (0, 0, 142), (0, 0, 230), (106, 0, 228),
         (0, 60, 100), (0, 80, 100), (0, 0, 70), (0, 0, 192), (250, 170, 30),
         (100, 170, 30), (220, 220, 0), (175, 116, 175), (250, 0, 30),
         (165, 42, 42), (255, 77, 255), (0, 226, 252), (182, 182, 255),
         (0, 82, 0), (120, 166, 157), (110, 76, 0), (174, 57, 255),
         (199, 100, 0), (72, 0, 118), (255, 179, 240), (0, 125, 92),
         (209, 0, 151), (188, 208, 182), (0, 220, 176), (255, 99, 164),
         (92, 0, 73), (133, 129, 255), (78, 180, 255), (0, 228, 0),
         (174, 255, 243), (45, 89, 255), (134, 134, 103), (145, 148, 174),
         (255, 208, 186), (197, 226, 255), (171, 134, 1), (109, 63, 54),
         (207, 138, 255), (151, 0, 95), (9, 80, 61), (84, 105, 51),
         (74, 65, 105), (166, 196, 102), (208, 195, 210), (255, 109, 65),
         (0, 143, 149), (179, 0, 194), (209, 99, 106), (5, 121, 0),
         (227, 255, 205), (147, 186, 208), (153, 69, 1), (3, 95, 161),
         (163, 255, 0), (119, 0, 170), (0, 182, 199), (0, 165, 120),
         (183, 130, 88), (95, 32, 0), (130, 114, 135), (110, 129, 133),
         (166, 74, 118), (219, 142, 185), (79, 210, 114), (178, 90, 62),
         (65, 70, 15), (127, 167, 115), (59, 105, 106), (142, 108, 45),
         (196, 172, 0), (95, 54, 80), (128, 76, 255), (201, 57, 1),
         (246, 0, 122), (191, 162, 208)]
    }

    def __init__(self,
                 *args,
                 ann_file: str = '',
                 metainfo: Optional[dict] = None,
                 data_root: str = '',
                 filter_supercat: bool = True,
                 batch_shapes_cfg: Optional[dict] = None,
                 classes: Optional[Sequence[str]] = None,
                 **kwargs):
        if metainfo is None and not self.METAINFO['classes']:
            if not osp.isabs(ann_file) and ann_file:
                self.ann_file = osp.join(data_root, ann_file)
            with open(self.ann_file, 'r') as f:
                data = json.load(f)
            if filter_supercat:
                catgories = tuple(cat['name'] for cat in data['categories']
                                  if cat['supercategory'] != 'none')
            else:
                catgories = tuple(cat['name'] for cat in data['categories'])
            self.METAINFO['classes'] = catgories
        elif classes:
            self.METAINFO['classes'] = classes

<<<<<<< HEAD
    # def load_data_list(self) -> List[dict]:
    #     """Load annotations from an annotation file named as ``self.ann_file``

    #     Returns:
    #         List[dict]: A list of annotation.
    #     """  # noqa: E501
    #     with get_local_path(self.ann_file,
    #                         backend_args=self.backend_args) as local_path:
    #         self.coco = self.COCOAPI(local_path)
    #     # The order of returned `cat_ids` will not
    #     # change with the order of the `classes`
    #     self.cat_ids = self.coco.get_cat_ids(
    #         cat_names=self.
    #         metainfo['classes'] if len(self.metainfo['classes']) else [
    #             cat['name'] for cat in self.coco.dataset['categories']
    #             if (cat['supercategory'] != "none")
    #         ])

    #     self.cat2label = {cat_id: i for i, cat_id in enumerate(self.cat_ids)}
    #     self.cat_img_map = copy.deepcopy(self.coco.cat_img_map)

    #     img_ids = self.coco.get_img_ids()
    #     data_list = []
    #     total_ann_ids = []
    #     for img_id in img_ids:
    #         raw_img_info = self.coco.load_imgs([img_id])[0]
    #         raw_img_info['img_id'] = img_id

    #         ann_ids = self.coco.get_ann_ids(img_ids=[img_id])
    #         raw_ann_info = self.coco.load_anns(ann_ids)
    #         total_ann_ids.extend(ann_ids)

    #         parsed_data_info = self.parse_data_info({
    #             'raw_ann_info':
    #             raw_ann_info,
    #             'raw_img_info':
    #             raw_img_info
    #         })
    #         data_list.append(parsed_data_info)
    #     if self.ANN_ID_UNIQUE:
    #         assert len(set(total_ann_ids)) == len(
    #             total_ann_ids
    #         ), f"Annotation ids in '{self.ann_file}' are not unique!"

    #     del self.coco

    #     return data_list
=======
        super().__init__(*args,
                         ann_file=ann_file,
                         metainfo=metainfo,
                         data_root=data_root,
                         batch_shapes_cfg=batch_shapes_cfg,
                         **kwargs)
>>>>>>> cf669700
<|MERGE_RESOLUTION|>--- conflicted
+++ resolved
@@ -9,7 +9,7 @@
 @DATASETS.register_module()
 class CustomYOLOv5CocoDataset(YOLOv5CocoDataset):
     METAINFO = {
-        'classes': ('0', '1', '2', '3', '4', '5', '6', '7', '8', '9', 'N'),
+        'classes': (),
         # palette is a list of color tuples, which is used for visualization.
         'palette':
         [(220, 20, 60), (119, 11, 32), (0, 0, 142), (0, 0, 230), (106, 0, 228),
@@ -57,59 +57,9 @@
         elif classes:
             self.METAINFO['classes'] = classes
 
-<<<<<<< HEAD
-    # def load_data_list(self) -> List[dict]:
-    #     """Load annotations from an annotation file named as ``self.ann_file``
-
-    #     Returns:
-    #         List[dict]: A list of annotation.
-    #     """  # noqa: E501
-    #     with get_local_path(self.ann_file,
-    #                         backend_args=self.backend_args) as local_path:
-    #         self.coco = self.COCOAPI(local_path)
-    #     # The order of returned `cat_ids` will not
-    #     # change with the order of the `classes`
-    #     self.cat_ids = self.coco.get_cat_ids(
-    #         cat_names=self.
-    #         metainfo['classes'] if len(self.metainfo['classes']) else [
-    #             cat['name'] for cat in self.coco.dataset['categories']
-    #             if (cat['supercategory'] != "none")
-    #         ])
-
-    #     self.cat2label = {cat_id: i for i, cat_id in enumerate(self.cat_ids)}
-    #     self.cat_img_map = copy.deepcopy(self.coco.cat_img_map)
-
-    #     img_ids = self.coco.get_img_ids()
-    #     data_list = []
-    #     total_ann_ids = []
-    #     for img_id in img_ids:
-    #         raw_img_info = self.coco.load_imgs([img_id])[0]
-    #         raw_img_info['img_id'] = img_id
-
-    #         ann_ids = self.coco.get_ann_ids(img_ids=[img_id])
-    #         raw_ann_info = self.coco.load_anns(ann_ids)
-    #         total_ann_ids.extend(ann_ids)
-
-    #         parsed_data_info = self.parse_data_info({
-    #             'raw_ann_info':
-    #             raw_ann_info,
-    #             'raw_img_info':
-    #             raw_img_info
-    #         })
-    #         data_list.append(parsed_data_info)
-    #     if self.ANN_ID_UNIQUE:
-    #         assert len(set(total_ann_ids)) == len(
-    #             total_ann_ids
-    #         ), f"Annotation ids in '{self.ann_file}' are not unique!"
-
-    #     del self.coco
-
-    #     return data_list
-=======
         super().__init__(*args,
                          ann_file=ann_file,
                          metainfo=metainfo,
                          data_root=data_root,
                          batch_shapes_cfg=batch_shapes_cfg,
-                         **kwargs)
->>>>>>> cf669700
+                         **kwargs)