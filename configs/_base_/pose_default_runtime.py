--- conflicted
+++ resolved
@@ -1,5 +1,4 @@
-<<<<<<< HEAD
-checkpoint_config = dict(interval=1)
+checkpoint_config = dict(interval=50)
 
 log_config = dict(
     interval=5,
@@ -18,26 +17,4 @@
 # disable opencv multithreading to avoid system being overloaded
 opencv_num_threads = 1
 # set multi-process start method as `fork` to speed up the training
-mp_start_method = 'fork'
-=======
-checkpoint_config = dict(interval=10)
-
-log_config = dict(
-    interval=5,
-    hooks=[
-        dict(type='TextLoggerHook', ndigits=6),
-        # dict(type='TensorboardLoggerHook')
-        # dict(type='PaviLoggerHook') # for internal services
-    ])
-
-log_level = 'INFO'
-load_from = None
-resume_from = None
-dist_params = dict(backend='nccl')
-workflow = [('train', 1)]
-
-# disable opencv multithreading to avoid system being overloaded
-opencv_num_threads = 1
-# set multi-process start method as `fork` to speed up the training
-mp_start_method = 'fork'
->>>>>>> b09df481
+mp_start_method = 'fork'