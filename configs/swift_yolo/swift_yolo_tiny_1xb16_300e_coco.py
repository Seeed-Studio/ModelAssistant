--- conflicted
+++ resolved
@@ -19,13 +19,9 @@
 height = 640
 width = 640
 batch = 16
-<<<<<<< HEAD
 workers = 16
 use_cached = True
 max_cached_images = 4096
-=======
-workers = 2
->>>>>>> f67a9a86
 val_batch = batch
 val_workers = workers
 imgsz = (width, height)
@@ -108,10 +104,6 @@
 
 train_pipeline = [
     *pre_transform,
-<<<<<<< HEAD
-=======
-    dict(type='Mosaic', img_scale=imgsz, pad_val=114.0, pre_transform=pre_transform, _scope_='sscma'),
->>>>>>> f67a9a86
     dict(
         type='sscma.Mosaic',
         img_scale=imgsz,
@@ -164,17 +156,10 @@
 )
 
 test_pipeline = [
-<<<<<<< HEAD
     dict(type='sscma.LoadImageFromFile', file_client_args=dict(backend='disk')),
     dict(type='sscma.YOLOv5KeepRatioResize', scale=imgsz),
     dict(type='sscma.LetterResize', scale=imgsz, allow_scale_up=False, pad_val=dict(img=114)),
     dict(type='sscma.LoadAnnotations', with_bbox=True, _scope_='mmdet'),
-=======
-    dict(type='LoadImageFromFile', file_client_args=dict(backend='disk')),
-    dict(type='YOLOv5KeepRatioResize', scale=imgsz),
-    dict(type='sscma.LetterResize', scale=imgsz, allow_scale_up=False, pad_val=dict(img=114)),
-    dict(type='LoadAnnotations', with_bbox=True),
->>>>>>> f67a9a86
     dict(
         type='mmdet.PackDetInputs',
         meta_keys=('img_id', 'img_path', 'ori_shape', 'img_shape', 'scale_factor', 'pad_param'),
