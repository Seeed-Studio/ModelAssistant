<<<<<<< HEAD
_base_ = [
    '../_base_/default_runtime_det.py',
]
=======
_base_ = ['../_base_/default_runtime_det.py']
>>>>>>> 6cc75c9a

default_scope = 'mmyolo'
# ========================Frequently modified parameters======================
# -----data related-----
data_root = ''  # Root path of data
# Path of train annotation file
train_ann_file = 'train/_annotations.coco.json'
train_data_prefix = 'train/'  # Prefix of train image path
# Path of val annotation file
val_ann_file = 'valid/_annotations.coco.json'
val_data_prefix = 'valid/'  # Prefix of val image path

num_classes = 80  # Number of classes for classification

batch_size = 32  # batch_size
workers = 4  # workers

# -----model related-----
# Basic size of multi-scale prior box
anchors = [
    [(10, 13), (16, 30), (33, 23)],  # P3/8
    [(30, 61), (62, 45), (59, 119)],  # P4/16
    [(116, 90), (156, 198), (373, 326)]  # P5/32
]

# -----train val related-----
# Base learning rate for optim_wrapper. Corresponding to 8xb16=128 bs
base_lr = 0.01
max_epochs = 300  # Maximum training epochs

model_test_cfg = dict(
    # The config of multi-label for multi-class prediction.
    multi_label=True,
    # The number of boxes before NMS
    nms_pre=30000,
    score_thr=0.001,  # Threshold to filter out boxes.
    nms=dict(type='nms', iou_threshold=0.65),  # NMS type and threshold
    max_per_img=300)  # Max number of detections of each image

# -----data related-----
height = 192
width = 192
img_scale = (width, height)  # width, height
# Dataset type, this will be used to define the dataset
dataset_type = 'YOLOv5CocoDataset'
# Batch size of a single GPU during validation
val_batch_size_per_gpu = 1
# Worker to pre-fetch data for each single GPU during validation
val_num_workers = 2
persistent_workers = True
# Config of batch shapes. Only on val.
# It means not used if batch_shapes_cfg is None.
batch_shapes_cfg = dict(
    type='BatchShapePolicy',
    batch_size=val_batch_size_per_gpu,
    img_size=img_scale[0],
    # The image scale of padding should be divided by pad_size_divisor
    size_divisor=32,
    # Additional paddings for pixel scale
    extra_pad_ratio=0.5)

# -----model related-----
# The scaling factor that controls the depth of the network structure
deepen_factor = 0.33
# The scaling factor that controls the width of the network structure
widen_factor = 0.5
# Strides of multi-scale prior box
strides = [8, 16, 32]
num_det_layers = 3  # The number of model output scales
norm_cfg = dict(type='BN', momentum=0.03, eps=0.001)  # Normalization config

# -----train val related-----
affine_scale = 0.5  # YOLOv5RandomAffine scaling ratio
loss_cls_weight = 0.5
loss_bbox_weight = 0.05
loss_obj_weight = 1.0
prior_match_thr = 4.  # Priori box matching threshold
# The obj loss weights of the three output layers
obj_level_weights = [4., 1., 0.4]
lr_factor = 0.01  # Learning rate scaling factor
weight_decay = 0.0005
# Save model checkpoint and validation intervals
save_checkpoint_intervals = 5
# The maximum checkpoints to keep.
max_keep_ckpts = 3
# Single-scale training is recommended to
# be turned on, which can speed up training.
env_cfg = dict(cudnn_benchmark=True)

# model arch
model = dict(
<<<<<<< HEAD
    type='mmyolo.YOLODetector',
=======
    type='YOLODetector',
>>>>>>> 6cc75c9a
    data_preprocessor=dict(type='mmdet.DetDataPreprocessor',
                           mean=[0., 0., 0.],
                           std=[255., 255., 255.],
                           bgr_to_rgb=True),
    backbone=dict(type='YOLOv5CSPDarknet',
                  deepen_factor=deepen_factor,
                  widen_factor=widen_factor,
                  norm_cfg=norm_cfg,
<<<<<<< HEAD
                  act_cfg=dict(type='ReLU', inplace=True)),
=======
                  act_cfg=dict(type='SiLU', inplace=True)),
>>>>>>> 6cc75c9a
    neck=dict(type='YOLOv5PAFPN',
              deepen_factor=deepen_factor,
              widen_factor=widen_factor,
              in_channels=[256, 512, 1024],
              out_channels=[256, 512, 1024],
              num_csp_blocks=3,
              norm_cfg=norm_cfg,
<<<<<<< HEAD
              act_cfg=dict(type='ReLU', inplace=True)),
=======
              act_cfg=dict(type='SiLU', inplace=True)),
>>>>>>> 6cc75c9a
    bbox_head=dict(
        type='edgelab.YOLOV5Head',
        head_module=dict(type='edgelab.DetHead',
                         num_classes=num_classes,
                         in_channels=[256, 512, 1024],
                         widen_factor=widen_factor,
                         featmap_strides=strides,
                         num_base_priors=3),
        prior_generator=dict(type='mmdet.YOLOAnchorGenerator',
                             base_sizes=anchors,
                             strides=strides),
        # scaled based on number of detection layers
        loss_cls=dict(type='mmdet.CrossEntropyLoss',
                      use_sigmoid=True,
                      reduction='mean',
                      loss_weight=loss_cls_weight *
<<<<<<< HEAD
                      (num_classes / 11 * 3 / num_det_layers)),
=======
                      (num_classes / 80 * 3 / num_det_layers)),
>>>>>>> 6cc75c9a
        loss_bbox=dict(type='IoULoss',
                       iou_mode='ciou',
                       bbox_format='xywh',
                       eps=1e-7,
                       reduction='mean',
                       loss_weight=loss_bbox_weight * (3 / num_det_layers),
                       return_iou=True),
        loss_obj=dict(type='mmdet.CrossEntropyLoss',
                      use_sigmoid=True,
                      reduction='mean',
                      loss_weight=loss_obj_weight *
                      ((img_scale[0] / 640)**2 * 3 / num_det_layers)),
        prior_match_thr=prior_match_thr,
        obj_level_weights=obj_level_weights),
    test_cfg=model_test_cfg)

albu_train_transforms = [
    dict(type='Blur', p=0.01),
    dict(type='MedianBlur', p=0.01),
    dict(type='ToGray', p=0.01),
    dict(type='CLAHE', p=0.01)
]

pre_transform = [
    dict(type='LoadImageFromFile', file_client_args=dict(backend='disk')),
    dict(type='LoadAnnotations', with_bbox=True)
]

train_pipeline = [
    *pre_transform,
    dict(type='Mosaic',
         img_scale=img_scale,
         pad_val=114.0,
         pre_transform=pre_transform),
    dict(
        type='YOLOv5RandomAffine',
        max_rotate_degree=0.0,
        max_shear_degree=0.0,
        scaling_ratio_range=(1 - affine_scale, 1 + affine_scale),
        # img_scale is (width, height)
        border=(-img_scale[0] // 2, -img_scale[1] // 2),
        border_val=(114, 114, 114)),
    dict(type='mmdet.Albu',
         transforms=albu_train_transforms,
         bbox_params=dict(type='BboxParams',
                          format='pascal_voc',
                          label_fields=['gt_bboxes_labels',
                                        'gt_ignore_flags']),
         keymap={
             'img': 'image',
             'gt_bboxes': 'bboxes'
         }),
    dict(type='YOLOv5HSVRandomAug'),
<<<<<<< HEAD
    # dict(type='mmdet.RandomFlip', prob=0.5),
    dict(type='mmdet.PackDetInputs',
         meta_keys=(
             'img_id',
             'img_path',
             'ori_shape',
             'img_shape',
         ))
]

train_dataloader = dict(batch_size=batch_size,
                        num_workers=workers,
=======
    dict(type='mmdet.RandomFlip', prob=0.5),
    dict(type='mmdet.PackDetInputs',
         meta_keys=('img_id', 'img_path', 'ori_shape', 'img_shape', 'flip',
                    'flip_direction'))
]

train_dataloader = dict(batch_size=train_batch_size_per_gpu,
                        num_workers=train_num_workers,
>>>>>>> 6cc75c9a
                        persistent_workers=persistent_workers,
                        pin_memory=True,
                        sampler=dict(type='DefaultSampler', shuffle=True),
                        dataset=dict(type=dataset_type,
                                     data_root=data_root,
                                     ann_file=train_ann_file,
                                     data_prefix=dict(img=train_data_prefix),
                                     filter_cfg=dict(filter_empty_gt=False,
                                                     min_size=32),
                                     pipeline=train_pipeline))

test_pipeline = [
    dict(type='LoadImageFromFile', file_client_args=dict(backend='disk')),
    dict(type='YOLOv5KeepRatioResize', scale=img_scale),
    dict(type='LetterResize',
         scale=img_scale,
         allow_scale_up=False,
         pad_val=dict(img=114)),
    dict(type='LoadAnnotations', with_bbox=True, _scope_='mmdet'),
    dict(type='mmdet.PackDetInputs',
         meta_keys=('img_id', 'img_path', 'ori_shape', 'img_shape',
<<<<<<< HEAD
                    'scale_factor'))
=======
                    'scale_factor', 'pad_param'))
>>>>>>> 6cc75c9a
]

val_dataloader = dict(batch_size=val_batch_size_per_gpu,
                      num_workers=val_num_workers,
                      persistent_workers=persistent_workers,
                      pin_memory=True,
                      drop_last=False,
                      sampler=dict(type='DefaultSampler', shuffle=False),
                      dataset=dict(type=dataset_type,
                                   data_root=data_root,
                                   test_mode=True,
                                   data_prefix=dict(img=val_data_prefix),
                                   ann_file=val_ann_file,
                                   pipeline=test_pipeline,
                                   batch_shapes_cfg=batch_shapes_cfg))

test_dataloader = val_dataloader

param_scheduler = None
optim_wrapper = dict(type='OptimWrapper',
<<<<<<< HEAD
                     optimizer=dict(type='SGD',
                                    lr=base_lr,
                                    momentum=0.937,
                                    weight_decay=weight_decay,
                                    nesterov=True,
                                    batch_size_per_gpu=batch_size),
=======
                     optimizer=dict(
                         type='SGD',
                         lr=base_lr,
                         momentum=0.937,
                         weight_decay=weight_decay,
                         nesterov=True,
                         batch_size_per_gpu=train_batch_size_per_gpu),
>>>>>>> 6cc75c9a
                     constructor='YOLOv5OptimizerConstructor')

default_hooks = dict(param_scheduler=dict(type='YOLOv5ParamSchedulerHook',
                                          scheduler_type='linear',
                                          lr_factor=lr_factor,
                                          max_epochs=max_epochs),
                     checkpoint=dict(type='CheckpointHook',
                                     interval=save_checkpoint_intervals,
                                     save_best='auto',
                                     max_keep_ckpts=max_keep_ckpts))

custom_hooks = [
    dict(type='EMAHook',
         ema_type='ExpMomentumEMA',
         momentum=0.0001,
         update_buffers=True,
         strict_load=False,
         priority=49)
]

val_evaluator = dict(type='mmdet.CocoMetric',
                     proposal_nums=(100, 1, 10),
                     ann_file=data_root + val_ann_file,
                     metric='bbox')
test_evaluator = val_evaluator

train_cfg = dict(type='EpochBasedTrainLoop',
                 max_epochs=max_epochs,
                 val_interval=save_checkpoint_intervals,
                 _delete_=True)
val_cfg = dict(type='ValLoop')
test_cfg = dict(type='TestLoop')<|MERGE_RESOLUTION|>--- conflicted
+++ resolved
@@ -1,10 +1,6 @@
-<<<<<<< HEAD
 _base_ = [
     '../_base_/default_runtime_det.py',
 ]
-=======
-_base_ = ['../_base_/default_runtime_det.py']
->>>>>>> 6cc75c9a
 
 default_scope = 'mmyolo'
 # ========================Frequently modified parameters======================
@@ -96,11 +92,7 @@
 
 # model arch
 model = dict(
-<<<<<<< HEAD
     type='mmyolo.YOLODetector',
-=======
-    type='YOLODetector',
->>>>>>> 6cc75c9a
     data_preprocessor=dict(type='mmdet.DetDataPreprocessor',
                            mean=[0., 0., 0.],
                            std=[255., 255., 255.],
@@ -109,11 +101,7 @@
                   deepen_factor=deepen_factor,
                   widen_factor=widen_factor,
                   norm_cfg=norm_cfg,
-<<<<<<< HEAD
                   act_cfg=dict(type='ReLU', inplace=True)),
-=======
-                  act_cfg=dict(type='SiLU', inplace=True)),
->>>>>>> 6cc75c9a
     neck=dict(type='YOLOv5PAFPN',
               deepen_factor=deepen_factor,
               widen_factor=widen_factor,
@@ -121,11 +109,7 @@
               out_channels=[256, 512, 1024],
               num_csp_blocks=3,
               norm_cfg=norm_cfg,
-<<<<<<< HEAD
               act_cfg=dict(type='ReLU', inplace=True)),
-=======
-              act_cfg=dict(type='SiLU', inplace=True)),
->>>>>>> 6cc75c9a
     bbox_head=dict(
         type='edgelab.YOLOV5Head',
         head_module=dict(type='edgelab.DetHead',
@@ -142,11 +126,7 @@
                       use_sigmoid=True,
                       reduction='mean',
                       loss_weight=loss_cls_weight *
-<<<<<<< HEAD
                       (num_classes / 11 * 3 / num_det_layers)),
-=======
-                      (num_classes / 80 * 3 / num_det_layers)),
->>>>>>> 6cc75c9a
         loss_bbox=dict(type='IoULoss',
                        iou_mode='ciou',
                        bbox_format='xywh',
@@ -200,7 +180,6 @@
              'gt_bboxes': 'bboxes'
          }),
     dict(type='YOLOv5HSVRandomAug'),
-<<<<<<< HEAD
     # dict(type='mmdet.RandomFlip', prob=0.5),
     dict(type='mmdet.PackDetInputs',
          meta_keys=(
@@ -213,16 +192,6 @@
 
 train_dataloader = dict(batch_size=batch_size,
                         num_workers=workers,
-=======
-    dict(type='mmdet.RandomFlip', prob=0.5),
-    dict(type='mmdet.PackDetInputs',
-         meta_keys=('img_id', 'img_path', 'ori_shape', 'img_shape', 'flip',
-                    'flip_direction'))
-]
-
-train_dataloader = dict(batch_size=train_batch_size_per_gpu,
-                        num_workers=train_num_workers,
->>>>>>> 6cc75c9a
                         persistent_workers=persistent_workers,
                         pin_memory=True,
                         sampler=dict(type='DefaultSampler', shuffle=True),
@@ -244,11 +213,7 @@
     dict(type='LoadAnnotations', with_bbox=True, _scope_='mmdet'),
     dict(type='mmdet.PackDetInputs',
          meta_keys=('img_id', 'img_path', 'ori_shape', 'img_shape',
-<<<<<<< HEAD
                     'scale_factor'))
-=======
-                    'scale_factor', 'pad_param'))
->>>>>>> 6cc75c9a
 ]
 
 val_dataloader = dict(batch_size=val_batch_size_per_gpu,
@@ -269,22 +234,12 @@
 
 param_scheduler = None
 optim_wrapper = dict(type='OptimWrapper',
-<<<<<<< HEAD
                      optimizer=dict(type='SGD',
                                     lr=base_lr,
                                     momentum=0.937,
                                     weight_decay=weight_decay,
                                     nesterov=True,
                                     batch_size_per_gpu=batch_size),
-=======
-                     optimizer=dict(
-                         type='SGD',
-                         lr=base_lr,
-                         momentum=0.937,
-                         weight_decay=weight_decay,
-                         nesterov=True,
-                         batch_size_per_gpu=train_batch_size_per_gpu),
->>>>>>> 6cc75c9a
                      constructor='YOLOv5OptimizerConstructor')
 
 default_hooks = dict(param_scheduler=dict(type='YOLOv5ParamSchedulerHook',
