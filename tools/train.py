import argparse
import os
import tempfile

import torch

# TODO: Move to config file
import edgelab.datasets  # noqa
import edgelab.engine  # noqa
import edgelab.evaluation  # noqa
import edgelab.models  # noqa
import edgelab.visualization  # noqa


def parse_args():
    from mmengine.config import DictAction

    parser = argparse.ArgumentParser(description='Train EdgeLab models')

    # common configs
    parser.add_argument('config', type=str, help='the model config file path')
    parser.add_argument(
        '--work_dir',
        '--work-dir',
        type=str,
        default=None,
        help='the directory to save logs and models',
    )
    parser.add_argument(
        '--amp',
        action='store_true',
        default=False,
        help='enable automatic-mixed-precision during training (https://pytorch.org/tutorials/recipes/recipes/amp_recipe.html)',
    )
    parser.add_argument(
        '--auto_scale_lr',
        '--auto-scale-lr',
        action='store_true',
        default=False,
        help='enable automatic-scale-LR during training',
    )
    parser.add_argument(
        '--resume',
        nargs='?',
        type=str,
        const='auto',
        help='resume training from the checkpoint of the last epoch (or a specified checkpoint path)',
    )
    parser.add_argument(
        '--no_validate',
        '--no-validate',
        action='store_true',
        default=False,
        help='disable checkpoint evaluation during training',
    )
    parser.add_argument(
        '--launcher',
        type=str,
        default='none',
        choices=['none', 'pytorch', 'slurm', 'mpi'],
        help='the job launcher for MMEngine',
    )
    parser.add_argument(
        '--cfg_options',
        '--cfg-options',
        nargs='+',
        action=DictAction,
        help="override some settings in the used config, the key-value pair in 'xxx=yyy' format will be merged into config file",
    )
    parser.add_argument(
        '--local_rank',
        '--local-rank',
        type=int,
        default=0,
        help='set local-rank for PyTorch',
    )
    parser.add_argument(
        '--dynamo_cache_size',
        '--dynamo-cache-size',
        type=int,
        default=None,
        help='set dynamo-cache-size limit for PyTorch',
    )

    # extension
    parser.add_argument(
        '--input_shape',
        '--input-shape',
        type=int,
        nargs='+',
        default=None,
        help='Extension: input data shape for model parameters estimation, e.g. 1 3 224 224',
    )

    return parser.parse_args()


def verify_args(args):
    assert os.path.splitext(args.config)[-1] == '.py', "The config file name should be ended with a '.py' extension"
    assert os.path.exists(args.config), 'The config file does not exist'
    assert args.local_rank >= 0, 'The local-rank should be larger than or equal to 0'
    if args.dynamo_cache_size is not None:
        assert args.dynamo_cache_size > 0, 'The local-rank should be larger than or equal to 0'

    return args


def build_config(args):
    from mmengine.config import Config

    from edgelab.tools.utils.config import load_config

    if 'LOCAL_RANK' not in os.environ:
        os.environ['LOCAL_RANK'] = str(args.local_rank)

    if args.dynamo_cache_size is not None:
        torch._dynamo.config.cache_size_limit = args.dynamo_cache_size

    with tempfile.TemporaryDirectory() as tmp_dir:
        cfg_data = load_config(args.config, folder=tmp_dir, cfg_options=args.cfg_options)
        cfg = Config.fromfile(cfg_data)

    if args.cfg_options is not None:
        cfg.merge_from_dict(args.cfg_options)

    cfg.launcher = args.launcher

    if args.work_dir is not None:
        cfg.work_dir = args.work_dir
    elif cfg.get('work_dir', None) is None:
        args.work_dir = cfg.work_dir = os.path.join('work_dirs', os.path.splitext(os.path.basename(args.config))[0])

    if args.amp is True:
        optim_wrapper = cfg.optim_wrapper.get('type', 'OptimWrapper')
        assert optim_wrapper in [
            'OptimWrapper',
            'AmpOptimWrapper',
        ], f'automatic-mixed-precision is not supported by {optim_wrapper}'
        cfg.optim_wrapper.type = 'AmpOptimWrapper'
        cfg.optim_wrapper.setdefault('loss_scale', 'dynamic')

    if args.resume == 'auto':
        cfg.resume = True
        cfg.load_from = None
    elif args.resume is not None:
        cfg.resume = True
        cfg.load_from = args.resume

    if args.auto_scale_lr:
        cfg.auto_scale_lr.enable = True

    if args.no_validate:
        cfg.val_cfg = None
        cfg.val_dataloader = None
        cfg.val_evaluator = None

    if args.input_shape is None:
        try:
            if 'shape' in cfg:
                args.input_shape = cfg.shape
            elif 'width' in cfg and 'height' in cfg:
                args.input_shape = [
                    1,
                    3,
                    cfg.width,
                    cfg.height,
                ]
        except Exception as exc:
            raise ValueError('Please specify the input shape') from exc
        print(
            "Using automatically generated input shape (from config '{}'): {}".format(
                os.path.basename(args.config), args.input_shape
            )
        )

    return args, cfg


def main():
    from mmengine.analysis import get_model_complexity_info

    args = parse_args()
    args = verify_args(args)
    args, cfg = build_config(args)

    if 'runner_type' not in cfg:
        from mmengine.runner import Runner

        runner = Runner.from_cfg(cfg)
    else:
        from mmengine.registry import RUNNERS

        runner = RUNNERS.build(cfg)

    model = runner.model.to('cpu')
    model.eval()

<<<<<<< HEAD
    analysis_results = get_model_complexity_info(model=model, inputs=(dummy_inputs,))
=======
    analysis_results = get_model_complexity_info(model=model, input_shape=tuple(args.input_shape[1:]))
>>>>>>> b0063db7

    print('=' * 40)
    print(f"{'Input Shape':^20}:{str(args.input_shape):^20}")
    print(f"{'Model Flops':^20}:{analysis_results['flops_str']:^20}")
    print(f"{'Model Parameters':^20}:{analysis_results['params_str']:^20}")
    print('=' * 40)

    runner.train()


if __name__ == '__main__':
    main()<|MERGE_RESOLUTION|>--- conflicted
+++ resolved
@@ -195,11 +195,7 @@
     model = runner.model.to('cpu')
     model.eval()
 
-<<<<<<< HEAD
-    analysis_results = get_model_complexity_info(model=model, inputs=(dummy_inputs,))
-=======
     analysis_results = get_model_complexity_info(model=model, input_shape=tuple(args.input_shape[1:]))
->>>>>>> b0063db7
 
     print('=' * 40)
     print(f"{'Input Shape':^20}:{str(args.input_shape):^20}")
