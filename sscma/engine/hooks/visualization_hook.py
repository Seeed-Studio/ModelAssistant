--- conflicted
+++ resolved
@@ -1,7 +1,5 @@
-<<<<<<< HEAD
-=======
 # Copyright (c) Seeed Technology Co.,Ltd. All rights reserved.
->>>>>>> f67a9a86
+
 import math
 import os
 import os.path as osp
@@ -167,12 +165,8 @@
         out_dir (str, optional): directory where painted images will be saved
             in the testing process. If None, handle with the backends of the
             visualizer. Defaults to None.
-<<<<<<< HEAD
         **kwargs: other keyword arguments of
             :meth:`mmcls.visualization.ClsVisualizer.add_data_setample`.
-=======
-        **kwargs: other keyword arguments
->>>>>>> f67a9a86
     """
 
     def __init__(self, enable=False, interval: int = 5000, show: bool = False, out_dir: Optional[str] = None, **kwargs):
@@ -247,8 +241,6 @@
             data_batch (dict): Data from dataloader.
             outputs (Sequence[:obj:`Detdata_setample`]): Outputs from model.
         """
-<<<<<<< HEAD
-=======
         self._draw_samples(batch_idx, data_batch, outputs, step=0)
 
 
@@ -357,5 +349,4 @@
             data_batch (dict): Data from dataloader.
             outputs (Sequence[:obj:`DetDataSample`]): Outputs from model.
         """
->>>>>>> f67a9a86
         self._draw_samples(batch_idx, data_batch, outputs, step=0)