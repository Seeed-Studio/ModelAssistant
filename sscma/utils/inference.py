--- conflicted
+++ resolved
@@ -432,12 +432,6 @@
                     
                 self.visualizer.set_image(img)
                 label = np.argmax(preds[0], axis=1)
-<<<<<<< HEAD
-                if not self.source:
-                    data['data_samples'][0].set_pred_score(preds[0][0]).set_pred_label(label)
-                    self.evaluator.process(data_samples=data['data_samples'], data_batch=data)
-                self.visualizer = self.visualizer.draw_texts(str(label[0]), np.asarray([[1, 1]]), font_sizes=6)
-=======
                 data['data_samples'][0].set_pred_score(preds[0][0]).set_pred_label(label)
                 self.evaluator.process(data_samples=data['data_samples'], data_batch=data)
                 text_cfg = dict()
@@ -452,7 +446,6 @@
                 texts = self.visualizer.dataset_meta["classes"][label[0]] + ':' + str(preds[0][0][label[0]])
                 self.visualizer.draw_texts(texts, **text_cfg)
                 
->>>>>>> 403dca52
                 if self.show:
                     self.visualizer.show(backend='cv2')
             else:
@@ -462,7 +455,6 @@
             if self.dump is not None and metrics is not None:
                 resultdump(metrics, self.dump)
                 print(metrics)
-                
         if len(P):
             print('P:', sum(P) / len(P))
             print('R:', sum(R) / len(R))
