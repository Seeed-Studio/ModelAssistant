import copy
import json
import math
import os
import os.path as osp
from abc import ABCMeta
from typing import Optional, Sequence

import cv2
import numpy as np
from torch.utils.data import Dataset
from torchvision import transforms

from sscma.registry import DATASETS

from .pipelines.composition import AlbCompose
from .utils.download import check_file


def calc_angle(x1, y1, x2, y2):
    x = x1 - x2
    y = y1 - y2
    z = math.sqrt(x * x + y * y)
    try:
        angle = math.acos((z**2 + 1 - (x - 1) ** 2 - y**2) / (2 * z * 1)) / math.pi * 180
    except Exception:
        angle = 0

    if y < 0:
        angle = 360 - angle

    return angle


@DATASETS.register_module()
class MeterData(Dataset, metaclass=ABCMeta):
    """The meter data set class, this class is mainly for the data set of the
    pointer table, the data set is marked in a format similar to the key point
    detection.

    Args:
        data_root: The root path of the dataset
        index_file: The path of the annotation file or the folder path
            of the annotation file
        img_dir: The folder path of the image data, which needs to be
            the image file name that can be found in the corresponding
            annotation file
        pipeline: The option to do data enhancement on image data, which
            needs to be in list format
        format: format of keypoints. Should be 'xy', 'yx', 'xya', 'xys', 'xyas', 'xysa'
    """

    CLASSES = 'meter'
<<<<<<< HEAD
=======

>>>>>>> 0b40da80
    METAINFO = dict()

    def __init__(
        self,
        data_root: str,
        index_file: str,
        img_dir: Optional[str] = None,
        pipeline: Optional[Sequence[dict]] = None,
        format: str = 'xy',
    ):
        super(MeterData, self).__init__()
        self.metainfo = dict()

        self.data_root = check_file(data_root)
        self.img_dir = img_dir  # todo

        if img_dir and not osp.isabs(img_dir) and self.data_root:
            self.img_dir = osp.join(self.data_root, img_dir)

        if not osp.isabs(index_file) and self.data_root:
            index_file = osp.join(self.data_root, index_file)

        if img_dir is None:
            self.img_dir = osp.join(self.data_root, 'images')
        elif osp.isabs(img_dir):
            self.img_dir = img_dir

        if osp.isdir(index_file):
            file_ls = os.listdir(index_file)
            file_ls = [osp.join(index_file, i) for i in file_ls]
            self.parse_jsons(file_ls)
        elif index_file.endswith('txt'):
            self.parse_txt(index_file)
        elif index_file.endswith('json'):
            self.parse_json(index_file)
        else:
            raise ValueError(
                'The parameter index_file must be a folder path',
                ' or a file in txt or json format, but the received ',
                f'value is {index_file}',
            )

        self.transforms = AlbCompose(pipeline, keypoint_params=format)
        self.totensor = transforms.Compose([transforms.ToTensor()])

    def __getitem__(self, item: int) -> dict:
        ann = copy.deepcopy(self.ann_ls[item])
        img_file = ann['image_file']
        self.img = cv2.imread(img_file)
        ann['init_size'] = self.img.shape
        self.img = cv2.cvtColor(self.img, cv2.COLOR_BGR2RGB)
        points = ann['keypoints']
        point_num = ann['point_num']
        landmark = []
        for i in range(point_num):
            landmark.append([points[i * 2], points[i * 2 + 1]])
        while True:
            result = self.transforms(image=self.img, keypoints=landmark)
            if len(result['keypoints']) == point_num:
                break
        img, keypoints = self.totensor(result['image']), np.asarray(result['keypoints']).flatten()
        h, w = img.shape[1:]
        keypoints[::2] = keypoints[::2] / w
        keypoints[1::2] = keypoints[1::2] / h

        ann['img'] = img
        ann['keypoints'] = keypoints
        ann['image_file'] = img_file
        ann['hw'] = [h, w]

        return {'inputs': img, 'data_samples': ann}

    def __len__(self) -> int:
        return len(self.ann_ls)

    def parse_jsons(self, index_dir: str) -> None:
        """When the annotation file is in json format, parse the corresponding
        annotation file."""
        file_ls = os.listdir(index_dir)
        file_ls = [osp.join(index_dir, i) for i in file_ls]

        self.ann_ls = []
        for js in file_ls:
            tmp = {}
            point = []
            file = json.load(open(js, 'r'))
            img_path = file['imagePath']

            sep = '\\' if '\\' in img_path else '/'
            img_path = osp.join(img_path.split(sep)[-1])

            tmp['image_file'] = img_path

            for points in file['shapes']:
                point += points['points'][0]
            tmp['keypoints'] = point
            tmp['point_num'] = len(file['shapes'])
            self.ann_ls.append(tmp)

    def parse_txt(self, index_file: str) -> None:
        """When the comment file is in txt format, parse the corresponding
        comment file."""
        with open(index_file, 'r') as f:
            self.lines = f.readlines()

        self.ann_ls = []
        for ann in self.lines:
            line = ann.strip().split()
            img_file = os.path.join(self.img_dir, line[0])
            points = np.asarray(line[1:], dtype=np.float32)
            point_num = len(points) // 2
            self.ann_ls.append({'image_file': img_file, 'keypoints': points, 'point_num': point_num})
        if self.ann_ls[0]['point_num'] == 1:
            self.metainfo['classes'] = [0]
        else:
            self.metainfo['classes'] = [0, 1, 2, 3]

    def parse_json(self, json_path: str) -> None:
        pass  # todo<|MERGE_RESOLUTION|>--- conflicted
+++ resolved
@@ -51,10 +51,6 @@
     """
 
     CLASSES = 'meter'
-<<<<<<< HEAD
-=======
-
->>>>>>> 0b40da80
     METAINFO = dict()
 
     def __init__(
@@ -171,6 +167,10 @@
             self.metainfo['classes'] = [0]
         else:
             self.metainfo['classes'] = [0, 1, 2, 3]
+        if self.ann_ls[0]['point_num'] == 1:
+            self.metainfo['classes'] = [0]
+        else:
+            self.metainfo['classes'] = [0, 1, 2, 3]
 
     def parse_json(self, json_path: str) -> None:
         pass  # todo