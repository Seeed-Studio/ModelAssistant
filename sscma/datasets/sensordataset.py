--- conflicted
+++ resolved
@@ -51,11 +51,7 @@
 
         super().__init__(ann_file=ann_file, metainfo=metainfo, data_root=data_root, data_prefix=data_prefix, **kwargs)
 
-<<<<<<< HEAD
-        self._metainfo = {'classes': self.get_classes()}
-=======
         self.metainfo = {'classes': self.get_classes()}
->>>>>>> f67a9a86
 
     def get_classes(self, classes=None):
         if classes is not None:
